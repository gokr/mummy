when not defined(nimdoc):
  when not defined(gcArc) and not defined(gcOrc) and not defined(gcAtomicArc):
    {.error: "Using --mm:arc, --mm:orc or --mm:atomicArc is required by Mummy.".}

when not compileOption("threads"):
  {.error: "Using --threads:on is required by Mummy.".}

import mummy/common, mummy/internal, mummy/uploads, mummy/tus, mummy/ranges,
    std/atomics, std/base64, std/cpuinfo, std/deques, std/hashes, 
    std/nativesockets, std/os, std/parseutils, std/random, std/selectors, 
    std/sets, crunchy, std/tables, std/times, webby/httpheaders, 
    webby/queryparams, webby/urls, zippy, std/options, taskpools

from std/strutils import find, cmpIgnoreCase, toLowerAscii, toUpperAscii
import std/strformat

when defined(linux):
  when defined(nimdoc):
    # Why am I doing this?
    from std/posix import write, TPollfd, POLLIN, poll, close, EAGAIN, O_CLOEXEC, O_NONBLOCK
  else:
    import std/posix

  let SOCK_NONBLOCK
    {.importc: "SOCK_NONBLOCK", header: "<sys/socket.h>".}: cint

import std/locks

export Port, common, httpheaders, queryparams, uploads, tus, ranges

const
  whitespace = {' ', '\t'}
  listenBacklogLen = 128
  maxEventsPerSelectLoop = 64
  initialRecvBufLen = (4 * 1024) - 9 # 8 byte cap field + null terminator

let
  http10 = "HTTP/1.0"
  http11 = "HTTP/1.1"

type
  # Simple types first
  WebSocketEvent* = enum
    OpenEvent, MessageEvent, ErrorEvent, CloseEvent

  MessageKind* = enum
    TextMessage, BinaryMessage, Ping, Pong

  ExecutionModel* = enum
    ## Defines how the server handles request processing
    ThreadPool,  ## Traditional fixed thread pool (default, backward compatible)
    TaskPools    ## Dynamic taskpools-based processing

  Message* = object
    kind*: MessageKind
    data*: string

  IsolatableRequestData* = object
    ## Taskpools-compatible request data containing only isolatable fields
    httpVersion*: HttpVersion
    httpMethod*: string
    uri*: string
    path*: string
    queryParams*: QueryParams
    pathParams*: PathParams
    headers*: HttpHeaders
    body*: string
    remoteAddress*: string
    clientId*: uint64  # For response correlation

  ResponseData* = object
    ## Response data returned from taskpools handlers
    statusCode*: int
    headers*: HttpHeaders
    body*: string
    closeConnection*: bool

  TaskPoolsHandler* = proc(data: IsolatableRequestData, ctx: pointer): ResponseData {.gcsafe.}

  # Forward declarations and interdependent types
  Server* = ptr ServerObj
  Request* = ptr RequestObj

  RequestHandler* = proc(request: Request) {.gcsafe.}

  WebSocketHandler* = proc(
    websocket: WebSocket,
    event: WebSocketEvent,
    message: Message
  ) {.gcsafe.}

  RequestObj* = object
    httpVersion*: HttpVersion ## HTTP version from the request line.
    httpMethod*: string ## HTTP method from the request line.
    uri*: string ## Raw URI from the HTTP request line.
    path*: string ## Decoded request URI path.
    queryParams*: QueryParams ## Decoded request query parameter key-value pairs.
    pathParams*: PathParams ## Router named path parameter key-value pairs.
    headers*: HttpHeaders ## HTTP headers key-value pairs.
    body*: string ## Request body.
    remoteAddress*: string ## Network address of the request sender.
    server: Server
    clientSocket: SocketHandle
    clientId: uint64
    responded: bool

  WebSocket* = object
    server: Server
    clientSocket: SocketHandle
    clientId: uint64

<<<<<<< HEAD
  Message* = object
    kind*: MessageKind
    data*: string

  WebSocketEvent* = enum
    OpenEvent, MessageEvent, ErrorEvent, CloseEvent

  MessageKind* = enum
    TextMessage, BinaryMessage, Ping, Pong

  SSEConnection* = object
    ## Represents an active Server-Sent Events connection
    server*: Server
    clientSocket*: SocketHandle
    clientId*: uint64
    active*: bool

  SSEEvent* = object
    ## Represents a Server-Sent Events message
    event*: Option[string]
    data*: string
    id*: Option[string]
    retry*: Option[int]

  RequestHandler* = proc(request: Request) {.gcsafe.}

  WebSocketHandler* = proc(
    websocket: WebSocket,
    event: WebSocketEvent,
    message: Message
  ) {.gcsafe.}

  ServerObj = object
    handler: RequestHandler
    websocketHandler: WebSocketHandler
    logHandler: LogHandler
    maxHeadersLen, maxBodyLen, maxMessageLen: int
    rand: Rand
    workerThreads: seq[Thread[Server]]
    serving: Atomic[bool]
    destroyCalled: bool
    socket: SocketHandle
    selector: Selector[DataEntry]
    responseQueued, sendQueued, shutdown: SelectEvent
    clientSockets: HashSet[SocketHandle]
    taskQueueLock: Lock
    taskQueueCond: Cond
    taskQueue: Deque[WorkerTask]
    responseQueue: Deque[OutgoingBuffer]
    responseQueueLock: Lock
    sendQueue: Deque[OutgoingBuffer]
    sendQueueLock: Lock
    websocketClaimed: Table[WebSocket, bool]
    websocketQueues: Table[WebSocket, Deque[WebSocketUpdate]]
    websocketQueuesLock: Lock

  Server* = ptr ServerObj
=======
  # Other interdependent types
  WorkerTaskKind = enum
    ThreadPoolTask, TaskPoolsTask, WebSocketTask
>>>>>>> fc97a2bc

  WorkerTask = object
    case kind: WorkerTaskKind:
    of ThreadPoolTask:
      request: Request
    of TaskPoolsTask:
      isolatableData: IsolatableRequestData
      clientSocket: SocketHandle
    of WebSocketTask:
      websocket: WebSocket

  DataEntryKind = enum
    ServerSocketEntry, ClientSocketEntry, EventEntry

  DataEntry {.acyclic.} = ref object
    case kind: DataEntryKind:
    of ServerSocketEntry:
      discard
    of EventEntry:
      event: SelectEvent
    of ClientSocketEntry:
      clientId: uint64
      remoteAddress: string
      recvBuf: string
      bytesReceived: int
      requestState: IncomingRequestState
      frameState: IncomingFrameState
      outgoingBuffers: Deque[OutgoingBuffer]
      closeFrameQueuedAt: float64
      upgradedToWebSocket, closeFrameSent: bool
      upgradedToSSE: bool  # Track if this connection is used for SSE
      sendsWaitingForUpgrade: seq[OutgoingBuffer]
      requestCounter: int # Incoming request incs, outgoing response decs

  IncomingRequestState = object
    headersParsed: bool
    chunked: bool
    loggedUnexpectedData: bool
    contentLength: int
    httpVersion: HttpVersion
    httpMethod: string
    uri: string
    path: string
    queryParams: QueryParams
    headers: HttpHeaders
    body: string

  IncomingFrameState = object
    opcode: uint8
    buffer: string
    frameLen: int

  OutgoingBuffer {.acyclic.} = ref object
    clientSocket: SocketHandle
    clientId: uint64
    closeConnection, isWebSocketUpgrade, isCloseFrame, isSSEUpgrade: bool
    buffer1, buffer2: string
    bytesSent: int

  WebSocketUpdate = object
    event: WebSocketEvent
    message: Message

  ServerObj {.acyclic.} = object
    handler: RequestHandler
    taskpoolsHandler: TaskPoolsHandler
    websocketHandler: WebSocketHandler
    logHandler: LogHandler
    taskpoolsHandlerContext: pointer  # Context for taskpools handler
    maxHeadersLen, maxBodyLen, maxMessageLen: int
    rand: Rand
    executionModel: ExecutionModel
    workerThreads: seq[Thread[Server]]
    taskpool: Taskpool
    serving: Atomic[bool]
    destroyCalled: bool
    socket: SocketHandle
    selector: Selector[DataEntry]
    responseQueued, sendQueued, shutdown: SelectEvent
    clientSockets: HashSet[SocketHandle]
    taskQueueLock: Lock
    taskQueueCond: Cond
    taskQueue: Deque[WorkerTask]
    responseQueue: Deque[OutgoingBuffer]
    responseQueueLock: Lock
    sendQueue: Deque[OutgoingBuffer]
    sendQueueLock: Lock
    websocketClaimed: Table[WebSocket, bool]
    websocketQueues: Table[WebSocket, Deque[WebSocketUpdate]]
    websocketQueuesLock: Lock
    # Upload support
    uploadManager: UploadManager
    uploadManagerLock: Lock
    enableUploads: bool
    tusConfig: TUSConfig

  # Types moved above in main type section

  SSEConnection* = object
    ## Represents an active Server-Sent Events connection
    server*: Server
    clientSocket*: SocketHandle
    clientId*: uint64
    active*: bool

  SSEEvent* = object
    ## Represents a Server-Sent Events message
    event*: Option[string]  ## Optional event type
    data*: string          ## The data payload (required)
    id*: Option[string]    ## Optional event ID for client-side event tracking
    retry*: Option[int]    ## Optional retry timeout in milliseconds

proc formatSSEEvent*(event: SSEEvent): string {.raises: [], gcsafe.} =
  ## Format an SSE event according to the Server-Sent Events specification
  ## https://developer.mozilla.org/en-US/docs/Web/API/Server-sent_events/Using_server-sent_events
  
  result = ""
  
  # Add event type if specified
  if event.event.isSome:
    result.add("event: " & event.event.get() & "\n")
  
  # Add event ID if specified
  if event.id.isSome:
    result.add("id: " & event.id.get() & "\n")
  
  # Add retry timeout if specified
  if event.retry.isSome:
    result.add("retry: " & $event.retry.get() & "\n")
  
  # Add data field(s) - handle multiline data properly
  if event.data.len > 0:
    # Split multiline data and prefix each line with "data: "
    var pos = 0
    while pos < event.data.len:
      result.add("data: ")
      let lineStart = pos
      while pos < event.data.len and event.data[pos] != '\n':
        inc pos
      result.add(event.data[lineStart ..< pos])
      result.add("\n")
      if pos < event.data.len: # Skip the \n
        inc pos
  else:
    # Empty data field
    result.add("data: \n")
  
  # End event with empty line
  result.add("\n")

proc `$`*(request: Request): string {.gcsafe.} =
  result = request.httpMethod & " " & request.uri & " "
  {.gcsafe.}:
    case request.httpVersion:
    of Http10:
      result &= http10
    else:
      result &= http11
  result &= " (" & $cast[uint](request) & ")"

proc `$`*(websocket: WebSocket): string =
  "WebSocket " & $cast[uint](hash(websocket))

proc toIsolatableRequestData*(request: Request): IsolatableRequestData {.gcsafe.} =
  ## Convert a Request object to IsolatableRequestData for taskpools
  result.httpVersion = request.httpVersion
  result.httpMethod = request.httpMethod
  result.uri = request.uri
  result.path = request.path
  result.queryParams = request.queryParams
  result.pathParams = request.pathParams
  result.headers = request.headers
  result.body = request.body
  result.remoteAddress = request.remoteAddress
  result.clientId = request.clientId

proc createResponseData*(statusCode: int, headers: HttpHeaders, body: string, closeConnection: bool = false): ResponseData {.gcsafe.} =
  ## Create a ResponseData object for taskpools handlers
  result.statusCode = statusCode
  result.headers = headers
  result.body = body
  result.closeConnection = closeConnection

proc log(server: Server, level: LogLevel, args: varargs[string]) =
  if server.logHandler == nil:
    return
  try:
    server.logHandler(level, args)
  except:
    discard # ???

proc trigger(
  server: Server,
  event: SelectEvent
) {.raises: [].} =
  try:
    event.trigger()
  except:
    let err = osLastError()
    server.log(
      ErrorLevel,
      "Error triggering event ", $err, " ", osErrorMsg(err)
    )

proc responseDataToOutgoingBuffer*(responseData: ResponseData, clientSocket: SocketHandle, clientId: uint64): OutgoingBuffer {.gcsafe.} =
  ## Convert ResponseData to OutgoingBuffer for sending
  result = OutgoingBuffer()
  result.clientSocket = clientSocket
  result.clientId = clientId
  result.closeConnection = responseData.closeConnection
  
  # Encode HTTP response
  var response = "HTTP/1.1 " & $responseData.statusCode
  case responseData.statusCode:
  of 200: response &= " OK"
  of 404: response &= " Not Found"
  of 500: response &= " Internal Server Error"
  else: response &= " Unknown"
  
  response &= "\r\n"
  
  # Add headers
  for (key, value) in responseData.headers:
    response &= key & ": " & value & "\r\n"
  
  # Add Content-Length if not present
  if "Content-Length" notin responseData.headers:
    response &= "Content-Length: " & $responseData.body.len & "\r\n"
  
  response &= "\r\n" & responseData.body
  
  result.buffer1 = response

proc executeTaskpoolsRequest*(data: IsolatableRequestData, handler: TaskPoolsHandler, ctx: pointer): ResponseData {.gcsafe.} =
  ## Execute a taskpools request with proper error handling
  try:
    result = handler(data, ctx)
  except:
    let e = getCurrentException()
    var headers: HttpHeaders
    headers["Content-Type"] = "text/plain"
    result = createResponseData(500, headers, "Handler Exception: " & e.msg)

proc processTaskpoolsRequest(
  data: IsolatableRequestData,
  clientSocket: SocketHandle,
  server: Server
) {.gcsafe.} =
  ## Process a taskpools request by executing the handler and queueing the response
  let responseData = executeTaskpoolsRequest(data, server.taskpoolsHandler, server.taskpoolsHandlerContext)
  
  # Queue the response for sending - create OutgoingBuffer in main thread context
  var queueWasEmpty: bool
  withLock server.responseQueueLock:
    queueWasEmpty = server.responseQueue.len == 0
    let outgoingBuffer = responseDataToOutgoingBuffer(
      responseData,
      clientSocket,
      data.clientId
    )
    server.responseQueue.addLast(outgoingBuffer)
  
  if queueWasEmpty:
    server.trigger(server.responseQueued)

proc headerContainsToken(headers: var HttpHeaders, key, token: string): bool =
  # If a header looks like `Accept-Encoding: gzip,deflate` then we may want to
  # check if the value contains a specific token (in this case gzip or deflate)
  # This proc does a case-insensitive check while avoiding allocations
  for (k, v) in headers:
    if cmpIgnoreCase(k, key) == 0:
      var first = 0
      while first < v.len:
        var comma = v.find(',', start = first)
        if comma == -1:
          comma = v.len
        var len = comma - first
        while len > 0 and v[first] in whitespace:
          inc first
          dec len
        while len > 0 and v[first + len - 1] in whitespace:
          dec len
        if len > 0 and len == token.len:
          var matches = true
          for i in 0 ..< len:
            if ord(toLowerAscii(v[first + i])) != ord(toLowerAscii(token[i])):
              matches = false
              break
          if matches:
            return true
        first = comma + 1

proc registerHandle2(
  selector: Selector[DataEntry],
  socket: SocketHandle,
  events: set[Event],
  data: DataEntry
) {.raises: [IOSelectorsException].} =
  try:
    selector.registerHandle(socket, events, data)
  except ValueError: # Why ValueError?
    raise newException(IOSelectorsException, getCurrentExceptionMsg())

proc updateHandle2(
  selector: Selector[DataEntry],
  socket: SocketHandle,
  events: set[Event]
) {.raises: [IOSelectorsException].} =
  try:
    selector.updateHandle(socket, events)
  except ValueError: # Why ValueError?
    raise newException(IOSelectorsException, getCurrentExceptionMsg())

proc send*(
  websocket: WebSocket,
  data: sink string,
  kind = TextMessage,
) {.raises: [], gcsafe.} =
  ## Enqueues the message to be sent over the WebSocket connection.

  var encodedFrame = OutgoingBuffer()
  encodedFrame.clientSocket = websocket.clientSocket
  encodedFrame.clientId = websocket.clientId

  case kind:
  of TextMessage:
    encodedFrame.buffer1 = encodeFrameHeader(0x1, data.len)
  of BinaryMessage:
    encodedFrame.buffer1 = encodeFrameHeader(0x2, data.len)
  of Ping:
    encodedFrame.buffer1 = encodeFrameHeader(0x9, data.len)
  of Pong:
    encodedFrame.buffer1 = encodeFrameHeader(0xA, data.len)

  encodedFrame.buffer2 = move data

  var queueWasEmpty: bool
  withLock websocket.server.sendQueueLock:
    queueWasEmpty = websocket.server.sendQueue.len == 0
    websocket.server.sendQueue.addLast(move encodedFrame)

  if queueWasEmpty:
    websocket.server.trigger(websocket.server.sendQueued)

proc close*(websocket: WebSocket) {.raises: [], gcsafe.} =
  ## Begins the WebSocket closing handshake.
  ## This does not discard previously queued messages before starting the
  ## closing handshake.
  ## The handshake will only begin after the queued messages are sent.

  var encodedFrame = OutgoingBuffer()
  encodedFrame.clientSocket = websocket.clientSocket
  encodedFrame.clientId = websocket.clientId
  encodedFrame.buffer1 = encodeFrameHeader(0x8, 0)
  encodedFrame.isCloseFrame = true

  var queueWasEmpty: bool
  withLock websocket.server.sendQueueLock:
    queueWasEmpty = websocket.server.sendQueue.len == 0
    websocket.server.sendQueue.addLast(move encodedFrame)

  if queueWasEmpty:
    websocket.server.trigger(websocket.server.sendQueued)

proc respond*(
  request: Request,
  statusCode: int,
  headers: sink HttpHeaders = emptyHttpHeaders(),
  body: sink string = ""
) {.raises: [], gcsafe.} =
  ## Sends the response for the request.
  ## This should usually only be called once per request.

  if request.responded:
    request.server.log(
      InfoLevel,
      "Responding to a request that has already received a non-1xx response"
    )

  var encodedResponse = OutgoingBuffer()
  encodedResponse.clientSocket = request.clientSocket
  encodedResponse.clientId = request.clientId
  encodedResponse.closeConnection =
    request.httpVersion == Http10 # Default behavior

  # Override default behavior based on request Connection header
  if request.headers.headerContainsToken("Connection", "close"):
    encodedResponse.closeConnection = true
  elif request.headers.headerContainsToken("Connection", "keep-alive"):
    encodedResponse.closeConnection = false

  # If we are not already going to close the connection based on the request
  # headers, check if we should based on the response headers
  if not encodedResponse.closeConnection:
    encodedResponse.closeConnection = headers.headerContainsToken(
      "Connection", "close"
    )

  if encodedResponse.closeConnection:
    headers["Connection"] = "close"
  elif request.httpVersion == Http10:
    headers["Connection"] = "keep-alive"

  # If the body is big enough to justify compressing and not already compressed
  if body.len > 860 and "Content-Encoding" notin headers:
    if request.headers.headerContainsToken("Accept-Encoding", "gzip"):
      try:
        body = compress(body.cstring, body.len, BestSpeed, dfGzip)
        headers["Content-Encoding"] = "gzip"
      except:
        # This should never happen since exceptions are only thrown if
        # the data format is invalid or the level is invalid
        request.server.log(
          DebugLevel,
          "Unexpected gzip error: " & getCurrentExceptionMsg()
        )
    elif request.headers.headerContainsToken("Accept-Encoding", "deflate"):
      try:
        body = compress(body.cstring, body.len, BestSpeed, dfDeflate)
        headers["Content-Encoding"] = "deflate"
      except:
        # See gzip
        request.server.log(
          DebugLevel,
          "Unexpected deflate error: " & getCurrentExceptionMsg()
        )
    else:
      discard

  # This is usually not set by the caller, however it needs to be for HEAD
  # responses where there is a Content-Length but no body
  if "Content-Length" notin headers:
    let shouldAddContentLengthHeader =
      statusCode != 204 and (statusCode < 100 or statusCode >= 200)
    # Do not add a Content-Length header for a 204 or 1xx response
    # See RFC 7230 3.3.2
    if shouldAddContentLengthHeader or body.len > 0:
      headers["Content-Length"] = $body.len

  encodedResponse.buffer1 = encodeHeaders(statusCode, headers)
  if encodedResponse.buffer1.len + body.len < 32 * 1024:
    # There seems to be a harsh penalty on multiple send() calls on Linux
    # so just use 1 buffer if the body is small enough
    encodedResponse.buffer1 &= body
  else:
    encodedResponse.buffer2 = move body
  encodedResponse.isWebSocketUpgrade = headers.headerContainsToken(
    "Upgrade",
    "websocket"
  )

  if statusCode < 100 or statusCode >= 200:
    # Mark if this request has received a non-informational (1xx) response
    request.responded = true

  var queueWasEmpty: bool
  withLock request.server.responseQueueLock:
    queueWasEmpty = request.server.responseQueue.len == 0
    request.server.responseQueue.addLast(move encodedResponse)

  if queueWasEmpty:
    request.server.trigger(request.server.responseQueued)

proc upgradeToWebSocket*(
  request: Request
): WebSocket {.raises: [MummyError], gcsafe.} =
  ## Upgrades the request to a WebSocket connection. You can immediately start
  ## calling send().
  ## Future updates for this WebSocket will be calls to the websocketHandler
  ## provided to `newServer`. The first event will be onOpen.
  ## Note: if the client disconnects before receiving this upgrade response,
  ## no onOpen event will be received.
  if not request.headers.headerContainsToken("Connection", "Upgrade"):
    raise newException(
      MummyError,
      "Invalid request to upgade, missing 'Connection: upgrade' header"
    )

  if not request.headers.headerContainsToken("Upgrade", "websocket"):
    raise newException(
      MummyError,
      "Invalid request to upgade, missing 'Upgrade: websocket' header"
    )

  let websocketKey = request.headers["Sec-WebSocket-Key"]
  if websocketKey == "":
    raise newException(
      MummyError,
      "Invalid request to upgade, missing Sec-WebSocket-Key header"
    )

  let websocketVersion = request.headers["Sec-WebSocket-Version"]
  if websocketVersion != "13":
    raise newException(
      MummyError,
      "Invalid request to upgade, missing Sec-WebSocket-Version header"
    )

  # Looks good to upgrade

  result = WebSocket(
    server: request.server,
    clientSocket: request.clientSocket,
    clientId: request.clientId
  )

  let hash = sha1(websocketKey & "258EAFA5-E914-47DA-95CA-C5AB0DC85B11")

  var headers: HttpHeaders
  headers["Connection"] = "Upgrade"
  headers["Upgrade"] = "websocket"
  headers["Sec-WebSocket-Accept"] = base64.encode(hash)

  request.respond(101, headers)

proc respondSSE*(
  request: Request,
  headers: sink HttpHeaders = emptyHttpHeaders()
): SSEConnection {.raises: [MummyError], gcsafe.} =
  ## Starts a Server-Sent Events (SSE) response for real-time streaming.
  ## Sets appropriate SSE headers and keeps the connection open.
  ## Returns an SSEConnection that can be used to send events.
  
  if request.responded:
    raise newException(
      MummyError,
      "Cannot start SSE on a request that has already received a response"
    )
  
  # Set required SSE headers
  headers["Content-Type"] = "text/event-stream"
  headers["Cache-Control"] = "no-cache"
  headers["Connection"] = "keep-alive"
  headers["Access-Control-Allow-Origin"] = "*"
  headers["Access-Control-Allow-Headers"] = "Cache-Control"
  
  # Create SSE connection object
  result = SSEConnection(
    server: request.server,
    clientSocket: request.clientSocket,
    clientId: request.clientId,
    active: true
  )
  
  # Create the initial SSE response without Content-Length
  var encodedResponse = OutgoingBuffer()
  encodedResponse.clientSocket = request.clientSocket
  encodedResponse.clientId = request.clientId
  encodedResponse.closeConnection = false  # Keep connection alive
  encodedResponse.isSSEUpgrade = true
  
  # Mark this connection as SSE in the DataEntry - we'll handle this in the event loop
  # For now, we rely on the isSSEUpgrade flag in OutgoingBuffer
  
  encodedResponse.buffer1 = encodeHeaders(200, headers)
  
  # Queue the initial response
  var queueWasEmpty: bool
  withLock request.server.responseQueueLock:
    queueWasEmpty = request.server.responseQueue.len == 0
    request.server.responseQueue.addLast(move encodedResponse)
  
  if queueWasEmpty:
    request.server.trigger(request.server.responseQueued)
  
  # Mark request as responded to prevent double responses
  request.responded = true

proc formatSSEEvent*(event: SSEEvent): string {.raises: [], gcsafe.} =
  ## Format an SSE event according to the Server-Sent Events specification
  ## https://developer.mozilla.org/en-US/docs/Web/API/Server-sent_events/Using_server-sent_events
  
  result = ""
  
  # Add event type if specified
  if event.event.isSome:
    result.add("event: " & event.event.get() & "\n")
  
  # Add event ID if specified
  if event.id.isSome:
    result.add("id: " & event.id.get() & "\n")
  
  # Add retry timeout if specified
  if event.retry.isSome:
    result.add("retry: " & $event.retry.get() & "\n")
  
  # Add data field(s) - handle multiline data properly
  if event.data.len > 0:
    # Split multiline data and prefix each line with "data: "
    var pos = 0
    while pos < event.data.len:
      result.add("data: ")
      let lineStart = pos
      while pos < event.data.len and event.data[pos] != '\n':
        inc pos
      result.add(event.data[lineStart ..< pos])
      result.add("\n")
      if pos < event.data.len: # Skip the \n
        inc pos
  else:
    # Empty data field
    result.add("data: \n")
  
  # End event with empty line
  result.add("\n")

proc send*(
  connection: SSEConnection,
  event: SSEEvent
) {.raises: [], gcsafe.} =
  ## Send an SSE event to the client.
  ## This is thread-safe and can be called from any thread.
  
  if not connection.active:
    return
  
<<<<<<< HEAD
  let server = connection.server
=======
>>>>>>> fc97a2bc
  let formattedEvent = formatSSEEvent(event)
  
  # Create outgoing buffer for the SSE event
  var buffer = OutgoingBuffer()
  buffer.clientSocket = connection.clientSocket
  buffer.clientId = connection.clientId
  buffer.closeConnection = false  # Keep connection alive
  buffer.buffer1 = formattedEvent
  
  # Queue the event for sending
  var queueWasEmpty: bool
  withLock connection.server.responseQueueLock:
    queueWasEmpty = connection.server.responseQueue.len == 0
    connection.server.responseQueue.addLast(move buffer)
  
  if queueWasEmpty:
    connection.server.trigger(connection.server.responseQueued)

proc close*(connection: var SSEConnection) {.raises: [], gcsafe.} =
  ## Close the SSE connection.
  ## This marks the connection as inactive and will close the underlying socket.
  
  connection.active = false
  
<<<<<<< HEAD
  let server = connection.server
=======
>>>>>>> fc97a2bc
  
  # Mark the connection for closure
  var buffer = OutgoingBuffer()
  buffer.clientSocket = connection.clientSocket
  buffer.clientId = connection.clientId
  buffer.closeConnection = true
  
  # Queue connection closure
  var queueWasEmpty: bool
  withLock connection.server.responseQueueLock:
    queueWasEmpty = connection.server.responseQueue.len == 0
    connection.server.responseQueue.addLast(move buffer)
  
  if queueWasEmpty:
    connection.server.trigger(connection.server.responseQueued)

# Upload functions previously here - moved to end of file

# Upload/TUS functions are defined at the end of the file to avoid conflicts

proc close*(connection: SSEConnection) {.raises: [], gcsafe.} =
  var conn = connection
  close(conn)

proc workerProc(server: Server) {.raises: [].} =
  # The worker threads run the task queue here
  let server = server

  proc runTask(task: WorkerTask) =
    case task.kind:
    of ThreadPoolTask:
      try:
        server.handler(task.request)
      except:
        let e = getCurrentException()
        server.log(
          ErrorLevel,
          "Handler exception: " & e.msg & " " & e.getStackTrace()
        )
        if not task.request.responded:
          task.request.respond(500)
      `=destroy`(task.request[])
      deallocShared(task.request)
    of TaskPoolsTask:
      # This should never be reached because TaskPools tasks are processed by the taskpool
      # Log to stderr and do nothing
      try:
        var msg = "Critical: TaskPoolsTask processed by worker thread. This should not happen."
        discard writeBuffer(stderr, msg.cstring, msg.len)
      except:
        discard # Ignore errors when writing to stderr
    of WebSocketTask:
      withLock server.websocketQueuesLock:
        if server.websocketClaimed.getOrDefault(task.websocket, true):
          # If this websocket has been claimed or if it is not present in
          # the table (which indicates it has been closed), skip this task
          return
        # Claim this websocket
        server.websocketClaimed[task.websocket] = true

      while true: # Process the entire websocket queue
        var update: Option[WebSocketUpdate]
        withLock server.websocketQueuesLock:
          try:
            if server.websocketQueues[task.websocket].len > 0:
              update = some(server.websocketQueues[task.websocket].popFirst())
              if update.get.event == CloseEvent:
                server.websocketQueues.del(task.websocket)
                server.websocketClaimed.del(task.websocket)
            else:
              server.websocketClaimed[task.websocket] = false
          except KeyError:
            discard # Not possible

        if not update.isSome:
          break

        try:
          server.websocketHandler(
            task.websocket,
            update.get.event,
            move update.get.message
          )
        except:
          let e = getCurrentException()
          server.log(
            ErrorLevel,
            "WebSocket exception: " & e.msg & " " & e.getStackTrace()
          )

        if update.get.event == CloseEvent:
          break

  when defined(mummyCheck22398):
    var loggedExceptionLeak: bool

  while true:
    acquire(server.taskQueueLock)

    while server.taskQueue.len == 0 and not server.destroyCalled:
      wait(server.taskQueueCond, server.taskQueueLock)

    if server.destroyCalled:
      release(server.taskQueueLock)
      return

    let task = server.taskQueue.popFirst()
    release(server.taskQueueLock)

    try:
      runTask(task)
    except:
      try:
        let e = getCurrentException()
        var msg = "Worker thread exception: " & e.msg & "\n" & e.getStackTrace()
        discard writeBuffer(stderr, msg.cstring, msg.len)
      except:
        discard # Ignore errors when writing to stderr

    when defined(mummyCheck22398):
      # https://github.com/nim-lang/Nim/issues/22398
      if not loggedExceptionLeak and getCurrentExceptionMsg() != "":
        echo "Detected leaked exception: ", getCurrentExceptionMsg()
        loggedExceptionLeak = true

proc postTask(server: Server, task: WorkerTask) {.raises: [].} =
  case server.executionModel:
  of ThreadPool:
    # Traditional thread pool: add to queue for worker threads
    withLock server.taskQueueLock:
      server.taskQueue.addLast(task)
    signal(server.taskQueueCond)
  of TaskPools:
    # TaskPools execution model
    case task.kind:
    of TaskPoolsTask:
      # Spawn the task on the taskpool
      spawn server.taskpool, processTaskpoolsRequest(
        task.isolatableData,
        task.clientSocket,
        server
      )
    of ThreadPoolTask, WebSocketTask:
      # Fall back to thread pool for ThreadPoolTask and WebSocketTask
      withLock server.taskQueueLock:
        server.taskQueue.addLast(task)
      signal(server.taskQueueCond)

proc postWebSocketUpdate(
  websocket: WebSocket,
  update: sink WebSocketUpdate
) {.raises: [].} =
  if websocket.server.websocketHandler == nil:
    websocket.server.log(DebugLevel, "WebSocket event but no WebSocket handler")
    return

  var needsTask: bool

  withLock websocket.server.websocketQueuesLock:
    if websocket notin websocket.server.websocketQueues:
      return

    try:
      websocket.server.websocketQueues[websocket].addLast(move update)
      if not websocket.server.websocketClaimed[websocket]:
        needsTask = true
    except KeyError:
      discard # Not possible

  if needsTask:
    websocket.server.postTask(WorkerTask(kind: WebSocketTask, websocket: websocket))

proc sendCloseFrame(
  server: Server,
  clientSocket: SocketHandle,
  dataEntry: DataEntry,
  closeConnection: bool
) {.raises: [IOSelectorsException].} =
  let outgoingBuffer = OutgoingBuffer()
  outgoingBuffer.clientSocket = clientSocket
  outgoingBuffer.clientId = dataEntry.clientId
  outgoingBuffer.buffer1 = encodeFrameHeader(0x8, 0)
  outgoingBuffer.isCloseFrame = true
  outgoingBuffer.closeConnection = closeConnection
  dataEntry.outgoingBuffers.addLast(outgoingBuffer)
  dataEntry.closeFrameQueuedAt = epochTime()
  server.selector.updateHandle2(clientSocket, {Read, Write})

proc afterRecvWebSocket(
  server: Server,
  clientSocket: SocketHandle,
  dataEntry: DataEntry
): bool {.raises: [IOSelectorsException].} =
  if dataEntry.closeFrameQueuedAt > 0 and
    epochTime() - dataEntry.closeFrameQueuedAt > 10:
    # The Close frame dance didn't work out, just close the connection
    return true

  # Try to parse entire frames out of the receive buffer
  while true:
    if dataEntry.bytesReceived < 2:
      return false # Need to receive more bytes

    let
      b0 = dataEntry.recvBuf[0].uint8
      b1 = dataEntry.recvBuf[1].uint8
      fin = (b0 and 0b10000000) != 0
      rsv1 = b0 and 0b01000000
      rsv2 = b0 and 0b00100000
      rsv3 = b0 and 0b00010000
      opcode = b0 and 0b00001111

    if rsv1 != 0 or rsv2 != 0 or rsv3 != 0:
      return true # Per spec this must fail, close the connection

    # Masking bit should be set
    if (b1 and 0b10000000) == 0:
      return true # Per spec, close the connection

    if opcode == 0 and dataEntry.frameState.opcode == 0:
      # Per spec, the first frame must have an opcode > 0
      return true # Close the connection

    if dataEntry.frameState.opcode != 0 and opcode != 0:
      # Per spec, if we have buffered fragments the opcode must be 0
      return true # Close the connection

    var pos = 2

    var payloadLen = (b1 and 0b01111111).int
    if payloadLen <= 125:
      discard
    elif payloadLen == 126:
      if dataEntry.bytesReceived < 4:
        return false # Need to receive more bytes
      var l: uint16
      copyMem(l.addr, dataEntry.recvBuf[pos].addr, 2)
      payloadLen = nativesockets.htons(l).int
      pos += 2
    else:
      if dataEntry.bytesReceived < 10:
        return false # Need to receive more bytes
      var l: uint32
      copyMem(l.addr, dataEntry.recvBuf[pos + 4].addr, 4)
      payloadLen = nativesockets.htonl(l).int
      pos += 8

    let isControlFrame = opcode in [0x8.uint8, 0x9, 0xA]
    if isControlFrame and not fin:
      # Per spec, control frames must not be fragmented
      return true # Close the connection
    if payloadLen > 125 and isControlFrame:
      # Per spec, control frames are only allowed payloads up to 125 bytes
      return true # Close the connection

    if dataEntry.frameState.frameLen + payloadLen > server.maxMessageLen:
      server.log(DebugLevel, "Dropped WebSocket, message too long")
      return true # Message is too large, close the connection

    if dataEntry.bytesReceived < pos + 4:
      return false # Need to receive more bytes

    var mask: array[4, uint8]
    copyMem(mask.addr, dataEntry.recvBuf[pos].addr, 4)

    pos += 4

    if dataEntry.bytesReceived < pos + payloadLen:
      return false # Need to receive more bytes

    # Unmask the payload
    for i in 0 ..< payloadLen:
      let j = i mod 4
      dataEntry.recvBuf[pos + i] =
        (dataEntry.recvBuf[pos + i].uint8 xor mask[j]).char

    if dataEntry.frameState.opcode == 0:
      # This is the first fragment
      dataEntry.frameState.opcode = opcode

    # Make room in the message buffer for this fragment
    let newFrameLen = dataEntry.frameState.frameLen + payloadLen
    if dataEntry.frameState.buffer.len < newFrameLen:
      let newBufferLen = max(dataEntry.frameState.buffer.len * 2, newFrameLen)
      dataEntry.frameState.buffer.setLen(newBufferLen)

    if payloadLen > 0:
      # Copy the fragment into the message buffer
      copyMem(
        dataEntry.frameState.buffer[dataEntry.frameState.frameLen].addr,
        dataEntry.recvBuf[pos].addr,
        payloadLen
      )
      dataEntry.frameState.frameLen += payloadLen

    # Remove this frame from the receive buffer
    let frameLen = pos + payloadLen
    if dataEntry.bytesReceived == frameLen:
      dataEntry.bytesReceived = 0
    else:
      copyMem(
        dataEntry.recvBuf[0].addr,
        dataEntry.recvBuf[frameLen].addr,
        dataEntry.bytesReceived - frameLen
      )
      dataEntry.bytesReceived -= frameLen

    if fin:
      let frameOpcode = dataEntry.frameState.opcode

      # We have a full message

      var message: Message
      message.data = move dataEntry.frameState.buffer
      message.data.setLen(dataEntry.frameState.frameLen)

      dataEntry.frameState = IncomingFrameState()

      case frameOpcode:
      of 0x1: # Text
        message.kind = TextMessage
      of 0x2: # Binary
        message.kind = BinaryMessage
      of 0x8: # Close
        # If we already queued a close, just close the connection
        # This is not quite perfect
        if dataEntry.closeFrameQueuedAt > 0:
          return true # Close the connection
        # Otherwise send a Close in response then close the connection
        server.sendCloseFrame(clientSocket, dataEntry, true)
        continue
      of 0x9: # Ping
        message.kind = Ping
      of 0xA: # Pong
        message.kind = Pong
      else:
        server.log(DebugLevel, "Dropped WebSocket, received invalid opcode")
        return true # Invalid opcode, close the connection

      let
        websocket = WebSocket(
          server: server,
          clientSocket: clientSocket,
          clientId: dataEntry.clientId
        )
        update = WebSocketUpdate(
          event: MessageEvent,
          message: move message
        )
      websocket.postWebSocketUpdate(update)

proc popRequest(
  server: Server,
  clientSocket: SocketHandle,
  dataEntry: DataEntry
): Request {.raises: [].} =
  ## Pops the completed HttpRequest from the socket and resets the parse state.
  result = cast[Request](allocShared0(sizeof(RequestObj)))
  result.server = server
  result.clientSocket = clientSocket
  result.clientId = dataEntry.clientId
  result.remoteAddress = dataEntry.remoteAddress
  result.httpVersion = dataEntry.requestState.httpVersion
  result.httpMethod = move dataEntry.requestState.httpMethod
  result.uri = move dataEntry.requestState.uri
  result.path = move dataEntry.requestState.path
  result.queryParams = move dataEntry.requestState.queryParams
  result.headers = move dataEntry.requestState.headers
  result.body = move dataEntry.requestState.body
  result.body.setLen(dataEntry.requestState.contentLength)
  dataEntry.requestState = IncomingRequestState()
  inc dataEntry.requestCounter
  if dataEntry.bytesReceived > 0:
    server.log(DebugLevel, "Receive buffer not empty after request")

proc afterRecvHttp(
  server: Server,
  clientSocket: SocketHandle,
  dataEntry: DataEntry
): bool {.raises: [].} =
  # We do not expect pipelined requests so log if any new data is received
  # while a request is outstanding
  if dataEntry.requestCounter > 0 and
    not dataEntry.requestState.loggedUnexpectedData:
    server.log(
      DebugLevel,
      "Received data before the previous request has been responded to"
    )
    dataEntry.requestState.loggedUnexpectedData = true

  # Have we completed parsing the headers?
  if not dataEntry.requestState.headersParsed:
    # Not done with headers yet, look for the end of the headers
    let headersEnd = dataEntry.recvBuf.find(
      "\r\n\r\n",
      0,
      min(dataEntry.bytesReceived, server.maxHeadersLen) - 1 # Inclusive
    )
    if headersEnd < 0: # Headers end not found
      if dataEntry.bytesReceived > server.maxHeadersLen:
        server.log(DebugLevel, "Dropped connection, headers too long")
        return true # Headers too long or malformed, close the connection
      return false # Try again after receiving more bytes

    # We have the headers, now to parse them (avoiding excess allocations)

    var lineNum, lineStart: int
    while lineStart < headersEnd:
      var lineEnd = dataEntry.recvBuf.find(
        "\r\n",
        lineStart,
        headersEnd
      )
      if lineEnd == -1:
        lineEnd = headersEnd

      var lineLen = lineEnd - lineStart
      while lineLen > 0 and dataEntry.recvBuf[lineStart] in whitespace:
        inc lineStart
        dec lineLen
      while lineLen > 0 and
        dataEntry.recvBuf[lineStart + lineLen - 1] in whitespace:
        dec lineLen

      if lineNum == 0: # This is the request line
        let space1 = dataEntry.recvBuf.find(
          ' ',
          lineStart,
          lineStart + lineLen - 1
        )
        if space1 == -1:
          return true # Invalid request line, close the connection
        dataEntry.requestState.httpMethod = dataEntry.recvBuf[lineStart ..< space1]
        let
          remainingLen = lineLen - (space1 + 1 - lineStart)
          space2 = dataEntry.recvBuf.find(
            ' ',
            space1 + 1,
            space1 + 1 + remainingLen - 1
          )
        if space2 == -1:
          return true # Invalid request line, close the connection
        dataEntry.requestState.uri = dataEntry.recvBuf[space1 + 1 ..< space2]
        try:
          var url = parseUrl(dataEntry.requestState.uri)
          dataEntry.requestState.path = move url.path
          dataEntry.requestState.queryParams = move url.query
        except:
          server.log(
            DebugLevel,
            "Dropped connection, invalid request URI: " &
            dataEntry.requestState.uri
          )
          return true # Invalid request URI, close the connection
        if dataEntry.recvBuf.find(
          ' ',
          space2 + 1,
          lineStart + lineLen - 1
        ) != -1:
          return true # Invalid request line, close the connection
        let httpVersionLen = lineLen - (space2 + 1 - lineStart)
        if httpVersionLen != 8:
          return true # Invalid request line, close the connection
        {.gcsafe.}:
          if equalMem(
            dataEntry.recvBuf[space2 + 1].addr,
            http11[0].unsafeAddr,
            8
          ):
            dataEntry.requestState.httpVersion = Http11
          elif equalMem(
            dataEntry.recvBuf[space2 + 1].addr,
            http10[0].unsafeAddr,
            8
          ):
            dataEntry.requestState.httpVersion = Http10
          else:
            return true # Unsupported HTTP version, close the connection
      else: # This is a header
        let splitAt = dataEntry.recvBuf.find(
          ':',
          lineStart,
          lineStart + lineLen - 1
        )
        if splitAt == -1:
          # Malformed header, include it for debugging purposes
          var line = dataEntry.recvBuf[lineStart ..< lineStart + lineLen]
          dataEntry.requestState.headers.add((move line, ""))
        else:
          var
            leftStart = lineStart
            leftLen = splitAt - leftStart
            rightStart = splitAt + 1
            rightLen = lineStart + lineLen - rightStart

          while leftLen > 0 and
            dataEntry.recvBuf[leftStart] in whitespace:
            inc leftStart
            dec leftLen
          while leftLen > 0 and
            dataEntry.recvBuf[leftStart + leftLen - 1] in whitespace:
            dec leftLen
          while rightLen > 0 and
            dataEntry.recvBuf[rightStart] in whitespace:
            inc rightStart
            dec rightLen
          while leftLen > 0 and
            dataEntry.recvBuf[rightStart + rightLen - 1] in whitespace:
            dec rightLen

          dataEntry.requestState.headers.add((
            dataEntry.recvBuf[leftStart ..< leftStart + leftLen],
            dataEntry.recvBuf[rightStart ..< rightStart + rightLen]
          ))

      lineStart = lineEnd + 2
      inc lineNum

    dataEntry.requestState.chunked =
      dataEntry.requestState.headers.headerContainsToken(
        "Transfer-Encoding", "chunked"
      )

    var foundContentLength, foundTransferEncoding: bool
    for (k, v) in dataEntry.requestState.headers:
      if cmpIgnoreCase(k, "Content-Length") == 0:
        if foundContentLength:
          # This is a second Content-Length header, not valid
          return true # Close the connection
        foundContentLength = true
        if dataEntry.requestState.chunked:
          # Found both Transfer-Encoding: chunked and Content-Length headers
          return true # Close the connection
        try:
          dataEntry.requestState.contentLength = strictParseInt(v)
        except:
          return true # Parsing Content-Length failed, close the connection
      elif cmpIgnoreCase(k, "Transfer-Encoding") == 0:
        if foundTransferEncoding:
          # This is a second Transfer-Encoding header, not valid
          return true # Close the connection
        foundTransferEncoding = true

    if dataEntry.requestState.contentLength < 0:
      return true # Invalid Content-Length, close the connection

    # Remove the headers from the receive buffer
    # We do this so we can hopefully just move the receive buffer at the end
    # instead of always copying a potentially huge body
    let bodyStart = headersEnd + 4
    if dataEntry.bytesReceived == bodyStart:
      dataEntry.bytesReceived = 0
    else:
      # This could be optimized away by having [0] be [head] where head can move
      # without having to copy the headers out
      # Preferring to copy the headers out to avoid the worst case of copying
      # huge bodies
      copyMem(
        dataEntry.recvBuf[0].addr,
        dataEntry.recvBuf[bodyStart].addr,
        dataEntry.bytesReceived - bodyStart
      )
      dataEntry.bytesReceived -= bodyStart

    # One of three possible states for request body:
    # 1) We received a Content-Length header, so we know the content length
    # 2) We received a Transfer-Encoding: chunked header
    # 3) Neither, so we assume a content length of 0

    # Mark that headers have been parsed, must end this block
    dataEntry.requestState.headersParsed = true

  # Headers have been parsed, now for the body

  if dataEntry.requestState.chunked: # Chunked request
    # Process as many chunks as we have
    while true:
      if dataEntry.bytesReceived < 3:
        return false # Need to receive more bytes

      # Look for the end of the chunk length
      let chunkLenEnd = dataEntry.recvBuf.find(
        "\r\n",
        0,
        min(dataEntry.bytesReceived - 1, 19) # Inclusive with a reasonable max
      )
      if chunkLenEnd < 0: # Chunk length end not found
        if dataEntry.bytesReceived > 19:
          return true # We should have found it, close the connection
        return false # Try again after receiving more bytes

      # After we know we've seen the end of the chunk length, parse it
      var chunkLen: int
      try:
        chunkLen =
          strictParseHex(dataEntry.recvBuf.toOpenArray(0, chunkLenEnd - 1))
      except:
        return true # Parsing chunk length failed, close the connection

      if dataEntry.requestState.contentLength + chunkLen > server.maxBodyLen:
        server.log(DebugLevel, "Dropped connection, body too long")
        return true # Body is too large, close the connection

      let chunkStart = chunkLenEnd + 2
      if dataEntry.bytesReceived < chunkStart + chunkLen + 2:
        return false # Need to receive more bytes

      # Make room in the body buffer for this chunk
      let newContentLength = dataEntry.requestState.contentLength + chunkLen
      if dataEntry.requestState.body.len < newContentLength:
        let newLen = max(dataEntry.requestState.body.len * 2, newContentLength)
        dataEntry.requestState.body.setLen(newLen)

      if chunkLen > 0:
        copyMem(
          dataEntry.requestState.body[dataEntry.requestState.contentLength].addr,
          dataEntry.recvBuf[chunkStart].addr,
          chunkLen
        )
        dataEntry.requestState.contentLength += chunkLen

      # Remove this chunk from the receive buffer
      let
        nextChunkStart = chunkLenEnd + 2 + chunkLen + 2
        bytesRemaining = dataEntry.bytesReceived - nextChunkStart
      copyMem(
        dataEntry.recvBuf[0].addr,
        dataEntry.recvBuf[nextChunkStart].addr,
        bytesRemaining
      )
      dataEntry.bytesReceived = bytesRemaining

      if chunkLen == 0: # A chunk of len 0 marks the end of the request body
        let request = server.popRequest(clientSocket, dataEntry)
        if server.executionModel == TaskPools:
          let isolatableData = toIsolatableRequestData(request)
          `=destroy`(request[])
          deallocShared(request)
          server.postTask(WorkerTask(
            kind: TaskPoolsTask,
            isolatableData: isolatableData,
            clientSocket: clientSocket
          ))
        else:
          server.postTask(WorkerTask(kind: ThreadPoolTask, request: request))
  else:
    if dataEntry.requestState.contentLength > server.maxBodyLen:
      server.log(DebugLevel, "Dropped connection, body too long")
      return true # Body is too large, close the connection

    if dataEntry.bytesReceived < dataEntry.requestState.contentLength:
      return false # Need to receive more bytes

    # We have the entire request body

    # If this request has a body
    if dataEntry.requestState.contentLength > 0:
      # If the receive buffer only has the body in it, just move it and reset
      # the receive buffer
      if dataEntry.requestState.contentLength == dataEntry.bytesReceived:
        dataEntry.requestState.body = move dataEntry.recvBuf
        dataEntry.recvBuf.setLen(initialRecvBufLen)
        dataEntry.bytesReceived = 0
      else:
        # Copy the body out of the buffer
        dataEntry.requestState.body.setLen(dataEntry.requestState.contentLength)
        copyMem(
          dataEntry.requestState.body[0].addr,
          dataEntry.recvBuf[0].addr,
          dataEntry.requestState.contentLength
        )
        # Remove this request from the receive buffer
        let bytesRemaining =
          dataEntry.bytesReceived - dataEntry.requestState.contentLength
        copyMem(
          dataEntry.recvBuf[0].addr,
          dataEntry.recvBuf[dataEntry.requestState.contentLength].addr,
          bytesRemaining
        )
        dataEntry.bytesReceived = bytesRemaining

    let request = server.popRequest(clientSocket, dataEntry)
    if server.executionModel == TaskPools:
      let isolatableData = toIsolatableRequestData(request)
      `=destroy`(request[])
      deallocShared(request)
      server.postTask(WorkerTask(
        kind: TaskPoolsTask,
        isolatableData: isolatableData,
        clientSocket: clientSocket
      ))
    else:
      server.postTask(WorkerTask(kind: ThreadPoolTask, request: request))

proc afterRecv(
  server: Server,
  clientSocket: SocketHandle,
  dataEntry: DataEntry
): bool {.raises: [IOSelectorsException].} =
  # Have we upgraded this connection to a websocket or SSE?
  # If not, treat incoming bytes as part of HTTP requests.
  if dataEntry.upgradedToWebSocket:
    server.afterRecvWebSocket(clientSocket, dataEntry)
  elif dataEntry.upgradedToSSE:
    # SSE connections are unidirectional (server -> client)
    # Any data received from client should close the connection
    if dataEntry.bytesReceived > 0:
      server.log(DebugLevel, "Received unexpected data on SSE connection, closing")
      return true # Close connection
    return false
  else:
    server.afterRecvHttp(clientSocket, dataEntry)

proc afterSend(
  server: Server,
  clientSocket: SocketHandle,
  dataEntry: DataEntry
): bool {.raises: [IOSelectorsException].} =
  let
    outgoingBuffer = dataEntry.outgoingBuffers.peekFirst()
    totalBytes = outgoingBuffer.buffer1.len + outgoingBuffer.buffer2.len
  if outgoingBuffer.bytesSent == totalBytes:
    # The current outgoing buffer for this socket has been fully sent
    # Remove it from the outgoing buffer queue
    dataEntry.outgoingBuffers.shrink(fromFirst = 1)
    if outgoingBuffer.isCloseFrame:
      dataEntry.closeFrameSent = true
    if outgoingBuffer.closeConnection:
      return true
  # If we don't have any more outgoing buffers, update the selector
  if dataEntry.outgoingBuffers.len == 0:
    server.selector.updateHandle2(clientSocket, {Read})

proc destroy(server: Server, joinThreads: bool) {.raises: [].} =
  withLock server.taskQueueLock:
    server.destroyCalled = true
  if server.selector != nil:
    try:
      server.selector.close()
    except:
      discard # Ignore
  if server.socket.int != 0:
    server.socket.close()
  for clientSocket in server.clientSockets:
    clientSocket.close()
  broadcast(server.taskQueueCond)
  if joinThreads:
    joinThreads(server.workerThreads)
    deinitLock(server.taskQueueLock)
    deinitCond(server.taskQueueCond)
    deinitLock(server.responseQueueLock)
    deinitLock(server.sendQueueLock)
    deinitLock(server.websocketQueuesLock)
    if server.enableUploads:
      deinitLock(server.uploadManagerLock)
    try:
      server.responseQueued.close()
    except:
      discard # Ignore
    try:
      server.sendQueued.close()
    except:
      discard # Ignore
    try:
      server.shutdown.close()
    except:
      discard # Ignore
    `=destroy`(server[])
    deallocShared(server)
  else:
    # This is not a clean exit, leak to avoid potential segfaults for now
    # The process is likely going to be exiting anyway
    discard

proc loopForever(server: Server) {.raises: [OSError, IOSelectorsException].} =
  var
    readyKeys: array[maxEventsPerSelectLoop, ReadyKey]
    receivedFrom, sentTo: seq[SocketHandle]
    needClosing: HashSet[SocketHandle]
    encodedResponses: seq[OutgoingBuffer]
    encodedFrames: seq[OutgoingBuffer]
  while true:
    receivedFrom.setLen(0)
    sentTo.setLen(0)
    needClosing.clear()
    encodedResponses.setLen(0)
    encodedFrames.setLen(0)

    let readyCount = server.selector.selectInto(-1, readyKeys)

    # Collapse these events into simple flags
    var responseQueuedTriggered, sendQueuedTriggered, shutdownTriggered: bool
    for i in 0 ..< readyCount:
      let readyKey = readyKeys[i]
      if User in readyKey.events:
        let eventDataEntry = server.selector.getData(readyKey.fd)
        if eventDataEntry.event == server.responseQueued:
          responseQueuedTriggered = true
        if eventDataEntry.event == server.sendQueued:
          sendQueuedTriggered = true
        elif eventDataEntry.event == server.shutdown:
          shutdownTriggered = true
        else:
          discard

    if responseQueuedTriggered:
      # If we have responses queued move them to the outgoing buffer queue of
      # the appropriate socket and update the socket selector to include Write

      withLock server.responseQueueLock:
        while server.responseQueue.len > 0:
          encodedResponses.add(server.responseQueue.popFirst())

      for encodedResponse in encodedResponses:
        if encodedResponse.clientSocket in server.selector:
          let clientDataEntry =
            server.selector.getData(encodedResponse.clientSocket)
          if encodedResponse.clientId == clientDataEntry.clientId:
            clientDataEntry.outgoingBuffers.addLast(encodedResponse)
            server.selector.updateHandle2(
              encodedResponse.clientSocket,
              {Read, Write}
            )

            clientDataEntry.requestCounter =
              max(clientDataEntry.requestCounter - 1, 0)

            if encodedResponse.isWebSocketUpgrade:
              clientDataEntry.upgradedToWebSocket = true
              let websocket = WebSocket(
                server: server,
                clientSocket: encodedResponse.clientSocket,
                clientId: encodedResponse.clientId
              )
              withLock server.websocketQueuesLock:
                server.websocketQueues[websocket] = initDeque[WebSocketUpdate]()
                server.websocketClaimed[websocket] = false
              websocket.postWebSocketUpdate(WebSocketUpdate(event: OpenEvent))
              # Are there any sends that were waiting for this response?
              if clientDataEntry.sendsWaitingForUpgrade.len > 0:
                for encodedFrame in clientDataEntry.sendsWaitingForUpgrade:
                  if clientDataEntry.closeFrameQueuedAt > 0:
                    server.log(DebugLevel, "Dropped message after WebSocket close")
                  else:
                    clientDataEntry.outgoingBuffers.addLast(encodedFrame)
                    if encodedFrame.isCloseFrame:
                      clientDataEntry.closeFrameQueuedAt = epochTime()
                clientDataEntry.sendsWaitingForUpgrade.setLen(0)
            elif encodedResponse.isSSEUpgrade:
              clientDataEntry.upgradedToSSE = true
          else:
            # Was this file descriptor reused for a different client?
            server.log(DebugLevel, "Dropped response to disconnected client")
        else:
          server.log(DebugLevel, "Dropped response to disconnected client")

    if sendQueuedTriggered:
      # If we have any sends queued move them to the outgoing buffer queue of
      # the appropriate socket and update the socket selector to include Write

      withLock server.sendQueueLock:
        while server.sendQueue.len > 0:
          encodedFrames.add(server.sendQueue.popFirst())

      for encodedFrame in encodedFrames:
        if encodedFrame.clientSocket in server.selector:
          let clientDataEntry =
            server.selector.getData(encodedFrame.clientSocket)
          if encodedFrame.clientId == clientDataEntry.clientId:
            # Have we sent the upgrade response yet?
            if clientDataEntry.upgradedToWebSocket:
              if clientDataEntry.closeFrameQueuedAt > 0:
                server.log(DebugLevel, "Dropped message after WebSocket close")
              else:
                clientDataEntry.outgoingBuffers.addLast(encodedFrame)
                if encodedFrame.isCloseFrame:
                  clientDataEntry.closeFrameQueuedAt = epochTime()
                server.selector.updateHandle2(
                  encodedFrame.clientSocket,
                  {Read, Write}
                )
            else:
              # If we haven't, queue this to wait for the upgrade response
              clientDataEntry.sendsWaitingForUpgrade.add(encodedFrame)
          else:
            # Was this file descriptor reused for a different client?
            server.log(DebugLevel, "Dropped message to disconnected client")
        else:
          server.log(DebugLevel, "Dropped message to disconnected client")

    if shutdownTriggered:
      server.destroy(true)
      return

    # This is the main client socket select loop
    for i in 0 ..< readyCount:
      let readyKey = readyKeys[i]

      # echo "Socket ready: ", readyKey.fd, " ", readyKey.events

      if readyKey.fd == server.socket.int:
        # We should have a new client socket to accept
        if Read in readyKey.events:
          let (clientSocket, remoteAddress) =
            when defined(linux) and not defined(nimdoc):
              var
                sockAddr: SockAddr
                addrLen = sizeof(sockAddr).SockLen
              let
                socket =
                  accept4(
                    server.socket,
                    sockAddr.addr,
                    addrLen.addr,
                    SOCK_CLOEXEC or SOCK_NONBLOCK
                  )
                sockAddrStr =
                  try:
                    getAddrString(sockAddr.addr)
                  except:
                    ""
              (socket, sockAddrStr)
            else:
              server.socket.accept()

          if clientSocket == osInvalidSocket:
            continue

          when not defined(linux):
            # Not needed on linux where we can use SOCK_NONBLOCK
            clientSocket.setBlocking(false)

          server.clientSockets.incl(clientSocket)

          let dataEntry = DataEntry(kind: ClientSocketEntry)
          dataEntry.clientId = server.rand.next()
          dataEntry.remoteAddress = remoteAddress
          dataEntry.recvBuf.setLen(initialRecvBufLen)
          server.selector.registerHandle2(clientSocket, {Read}, dataEntry)
      else: # Client socket
        if Error in readyKey.events:
          needClosing.incl(readyKey.fd.SocketHandle)
          continue

        let dataEntry = server.selector.getData(readyKey.fd)

        if Read in readyKey.events:
          # Expand the buffer if it is full
          if dataEntry.bytesReceived == dataEntry.recvBuf.len:
            dataEntry.recvBuf.setLen(dataEntry.recvBuf.len * 2)

          let bytesReceived = readyKey.fd.SocketHandle.recv(
            dataEntry.recvBuf[dataEntry.bytesReceived].addr,
            (dataEntry.recvBuf.len - dataEntry.bytesReceived).cint,
            0
          )
          if bytesReceived > 0:
            dataEntry.bytesReceived += bytesReceived
            receivedFrom.add(readyKey.fd.SocketHandle)
          else:
            needClosing.incl(readyKey.fd.SocketHandle)
            continue

        if Write in readyKey.events:
          let
            outgoingBuffer = dataEntry.outgoingBuffers.peekFirst()
            bytesSent =
              if outgoingBuffer.bytesSent < outgoingBuffer.buffer1.len:
                readyKey.fd.SocketHandle.send(
                  outgoingBuffer.buffer1[outgoingBuffer.bytesSent].addr,
                  (outgoingBuffer.buffer1.len - outgoingBuffer.bytesSent).cint,
                  when defined(MSG_NOSIGNAL): MSG_NOSIGNAL else: 0
                )
              else:
                let buffer2Pos =
                  outgoingBuffer.bytesSent - outgoingBuffer.buffer1.len
                readyKey.fd.SocketHandle.send(
                  outgoingBuffer.buffer2[buffer2Pos].addr,
                  (outgoingBuffer.buffer2.len - buffer2Pos).cint,
                  when defined(MSG_NOSIGNAL): MSG_NOSIGNAL else: 0
                )
          if bytesSent > 0:
            outgoingBuffer.bytesSent += bytesSent
            sentTo.add(readyKey.fd.SocketHandle)
          else:
            needClosing.incl(readyKey.fd.SocketHandle)
            continue

    for clientSocket in receivedFrom:
      if clientSocket in needClosing:
        continue
      let
        dataEntry = server.selector.getData(clientSocket)
        needsClosing = server.afterRecv(clientSocket, dataEntry)
      if needsClosing:
        needClosing.incl(clientSocket)

    for clientSocket in sentTo:
      if clientSocket in needClosing:
        continue
      let
        dataEntry = server.selector.getData(clientSocket)
        needsClosing = server.afterSend(clientSocket, dataEntry)
      if needsClosing:
        needClosing.incl(clientSocket)

    for clientSocket in needClosing:
      let dataEntry = server.selector.getData(clientSocket)
      try:
        server.selector.unregister(clientSocket)
      except:
        # Leaks DataEntry for this socket
        server.log(DebugLevel, "Error unregistering client socket")
      finally:
        clientSocket.close()
        server.clientSockets.excl(clientSocket)
      if dataEntry.upgradedToWebSocket:
        let websocket = WebSocket(
          server: server,
          clientSocket: clientSocket,
          clientId: dataEntry.clientId
        )
        if not dataEntry.closeFrameSent:
          var error = WebSocketUpdate(event: ErrorEvent)
          websocket.postWebSocketUpdate(error)
        var close = WebSocketUpdate(event: CloseEvent)
        websocket.postWebSocketUpdate(close)

proc close*(server: Server) {.raises: [], gcsafe.} =
  ## Cleanly stops and deallocates the server.
  ## In-flight request handler calls will be allowed to finish.
  ## No additional handler calls will be dispatched even if they are queued.
  if server.socket.int != 0:
    server.trigger(server.shutdown)
  else:
    server.destroy(true)

proc serve*(
  server: Server,
  port: Port,
  address = "localhost"
) {.raises: [MummyError].} =
  ## The server will serve on the address and port. The default address is
  ## localhost. Use "0.0.0.0" to make the server externally accessible (with
  ## caution).
  ## This call does not return unless server.close() is called from another
  ## thread.

  if server.socket.int != 0:
    raise newException(MummyError, "Server already has a socket")

  try:
    server.socket = createNativeSocket(
      Domain.AF_INET,
      SockType.SOCK_STREAM,
      Protocol.IPPROTO_TCP,
      false
    )
    if server.socket == osInvalidSocket:
      raiseOSError(osLastError())

    server.socket.setBlocking(false)
    server.socket.setSockOptInt(SOL_SOCKET, SO_REUSEADDR, 1)

    let ai = getAddrInfo(
      address,
      port,
      Domain.AF_INET,
      SockType.SOCK_STREAM,
      Protocol.IPPROTO_TCP,
    )
    try:
      if bindAddr(server.socket, ai.ai_addr, ai.ai_addrlen.SockLen) < 0:
        raiseOSError(osLastError())
    finally:
      freeAddrInfo(ai)

    if nativesockets.listen(server.socket, listenBacklogLen) < 0:
      raiseOSError(osLastError())

    let dataEntry = DataEntry(kind: ServerSocketEntry)
    server.selector.registerHandle2(server.socket, {Read}, dataEntry)
  except:
    server.destroy(true)
    raise currentExceptionAsMummyError()

  server.serving.store(true, moRelaxed)

  try:
    server.loopForever()
  except:
    let e = getCurrentException()
    server.log(ErrorLevel, e.msg & "\n" & e.getStackTrace())
    server.destroy(false)
    raise currentExceptionAsMummyError()

proc newServer*(
  handler: RequestHandler,
  websocketHandler: WebSocketHandler = nil,
  logHandler: LogHandler = nil,
  workerThreads = max(countProcessors() * 10, 1),
  maxHeadersLen = 8 * 1024, # 8 KB
  maxBodyLen = 1024 * 1024, # 1 MB
  maxMessageLen = 64 * 1024, # 64 KB
  executionModel: ExecutionModel = ThreadPool,
  taskpoolsHandler: TaskPoolsHandler = nil,
  taskpoolsHandlerContext: pointer = nil,
  uploadConfig: UploadConfig = defaultUploadConfig(),
  enableUploads: bool = false,
  tusConfig: TUSConfig = defaultTUSConfig()
): Server {.raises: [MummyError].} =
  ## Creates a new HTTP server. The request handler will be called for incoming
  ## HTTP requests. The WebSocket handler will be called for WebSocket events.
  ## 
  ## With ThreadPool execution model: Calls to handlers are made from fixed worker threads.
  ## With TaskPools execution model: Calls to handlers are spawned as tasks on a dynamic taskpool.
  ## 
  ## WebSocket events are dispatched serially per connection. This means your
  ## WebSocket handler must return from a call before the next call will be
  ## dispatched for the same connection.

  if handler == nil:
    raise newException(MummyError, "The request handler must not be nil")

  var workerThreads = workerThreads
  when defined(mummyNoWorkers): # For testing, fuzzing etc
    workerThreads = 0

  result = cast[Server](allocShared0(sizeof(ServerObj)))
  result.handler = handler
  result.websocketHandler = websocketHandler
  result.logHandler = if logHandler != nil: logHandler else: echoLogger
  result.maxHeadersLen = maxHeadersLen
  result.maxBodyLen = maxBodyLen
  result.maxMessageLen = maxMessageLen
  result.rand = initRand()
  result.executionModel = executionModel
  
  # Initialize taskpools handler
  if taskpoolsHandler != nil:
    result.taskpoolsHandler = taskpoolsHandler
  else:
    # Create a taskpools handler that wraps the traditional handler
    # For now, use a simplified approach that calls the handler with a mock request
    result.taskpoolsHandler = proc(data: IsolatableRequestData, ctx: pointer): ResponseData {.gcsafe.} =
      # Create a temporary Request object from IsolatableRequestData
      let request = cast[Request](allocShared0(sizeof(RequestObj)))
      request.httpMethod = data.httpMethod
      request.path = data.path
      request.queryParams = data.queryParams
      request.headers = data.headers
      request.body = data.body
      request.remoteAddress = data.remoteAddress
      request.server = cast[Server](ctx)
      request.responded = false
      
      # Call the original handler
      try:
        let server = cast[Server](ctx)
        server.handler(request)
        # For now, return a simple success response
        # TODO: Implement proper response capture mechanism
        var headers = emptyHttpHeaders()
        headers["Content-Type"] = "text/plain"
        result = createResponseData(200, headers, "Handled by TaskPools execution model at " & $now())
      except:
        let e = getCurrentException()
        var headers = emptyHttpHeaders()
        headers["Content-Type"] = "text/plain"
        result = createResponseData(500, headers, "Handler Exception: " & e.msg)
      finally:
        deallocShared(request)

  # Set taskpools handler context to point to the server
  if taskpoolsHandlerContext != nil:
    result.taskpoolsHandlerContext = taskpoolsHandlerContext
  else:
    result.taskpoolsHandlerContext = cast[pointer](result)

  # Configure execution model and threading
  case executionModel:
  of ThreadPool:
    result.workerThreads.setLen(workerThreads)
  of TaskPools:
    # Use fewer fixed threads for I/O and WebSocket processing
    result.workerThreads.setLen(max(2, workerThreads div 5))
    try:
      result.taskpool = Taskpool.new()
    except CatchableError as e:
      raise newException(MummyError, "Failed to create taskpool: " & e.msg)
  else:
    result.taskpool = nil

  # Stuff that can fail
  try:
    result.responseQueued = newSelectEvent()
    result.sendQueued = newSelectEvent()
    result.shutdown = newSelectEvent()

    result.selector = newSelector[DataEntry]()

    let responseQueuedData = DataEntry(kind: EventEntry)
    responseQueuedData.event = result.responseQueued
    result.selector.registerEvent(result.responseQueued, responseQueuedData)

    let sendQueuedData = DataEntry(kind: EventEntry)
    sendQueuedData.event = result.sendQueued
    result.selector.registerEvent(result.sendQueued, sendQueuedData)

    let shutdownData = DataEntry(kind: EventEntry)
    shutdownData.event = result.shutdown
    result.selector.registerEvent(result.shutdown, shutdownData)

    initLock(result.taskQueueLock)
    initCond(result.taskQueueCond)
    initLock(result.responseQueueLock)
    initLock(result.sendQueueLock)
    initLock(result.websocketQueuesLock)
    
    # Initialize upload support
    result.enableUploads = enableUploads
    result.tusConfig = tusConfig
    if enableUploads:
      result.uploadManager = newUploadManager(uploadConfig)
      initLock(result.uploadManagerLock)

    for i in 0 ..< result.workerThreads.len:
      createThread(result.workerThreads[i], workerProc, result)
  except:
    result.destroy(true)
    raise currentExceptionAsMummyError()

proc responded*(request: Request): bool =
  ## Check if this request has been responded.
  ## Informational responses (1xx status codes) do not mark a request responded.
  # This is only safe to call on the request handler thread right now, improve?
  request.responded

proc waitUntilReady*(server: Server, timeout: float = 10) =
  ## This proc blocks until the server is ready to receive requests or
  ## the timeout has passed. The timeout is in floating point seconds.
  ## This is useful when writing tests, where you need to know
  ## the server is ready before you begin sending requests.
  ## If the server is already ready this returns immediately.
  let start = cpuTime()
  while true:
    if server.serving.load(moRelaxed):
      return
    let
      now = cpuTime()
      delta = now - start
    if delta > timeout:
      raise newException(MummyError, "Timeout while waiting for server")
    sleep(100)

# Upload helper functions for Request objects

proc createUpload*(
  request: Request,
  filename: string,
  totalSize: int64 = -1,
  contentType: string = "application/octet-stream"
): string {.gcsafe.} =
  ## Create a new upload session for this request
  if not request.server.enableUploads:
    raise newException(MummyError, "Uploads not enabled on server")
  
  withLock request.server.uploadManagerLock:
    result = request.server.uploadManager.createUpload(filename, request.clientId, totalSize, contentType)

proc getUpload*(request: Request, uploadId: string): ptr UploadSession {.gcsafe.} =
  ## Get upload session by ID
  if not request.server.enableUploads:
    return nil
  
  withLock request.server.uploadManagerLock:
    result = request.server.uploadManager.getUpload(uploadId)

proc handleTUSRequest*(
  request: Request,
  uploadId: string = ""
): TUSResponse {.gcsafe.} =
  ## Handle TUS protocol request
  if not request.server.enableUploads:
    result = createTUSResponse(501, request.server.tusConfig)
    result.body = "Uploads not enabled"
    return
  
  let tusHeaders = parseTUSHeaders(request.headers)
  let validation = validateTUSRequest(request.httpMethod, tusHeaders, request.server.tusConfig)
  
  if not validation.valid:
    result = createTUSResponse(400, request.server.tusConfig)
    result.body = validation.error
    return
  
  withLock request.server.uploadManagerLock:
    case request.httpMethod.toUpperAscii():
    of "OPTIONS":
      result = handleTUSOptions(request.server.tusConfig)
    of "POST":
      result = handleTUSCreation(tusHeaders, request.server.uploadManager, request.clientId, request.server.tusConfig)
    of "HEAD":
      result = handleTUSStatus(uploadId, request.server.uploadManager, request.clientId, request.server.tusConfig)
    of "PATCH":
      result = handleTUSUpload(tusHeaders, request.body, uploadId, request.server.uploadManager, request.clientId, request.server.tusConfig)
    of "DELETE":
      result = handleTUSTermination(uploadId, request.server.uploadManager, request.clientId, request.server.tusConfig)
    else:
      result = createTUSResponse(405, request.server.tusConfig)
      result.body = "Method not allowed"

proc respondTUS*(request: Request, tusResponse: TUSResponse) {.gcsafe.} =
  ## Send TUS response
  request.respond(tusResponse.statusCode, tusResponse.headers, tusResponse.body)

proc handleRangeRequest*(
  request: Request,
  uploadId: string,
  contentRangeHeader: string
) {.gcsafe.} =
  ## Handle HTTP Range request for uploads
  if not request.server.enableUploads:
    request.respond(501, emptyHttpHeaders(), "Uploads not enabled")
    return
  
  try:
    let (rangeStart, rangeEnd, total) = parseUploadRange(contentRangeHeader)
    
    withLock request.server.uploadManagerLock:
      let upload = request.server.uploadManager.getUpload(uploadId)
      if upload == nil:
        request.respond(404, emptyHttpHeaders(), "Upload not found")
        return
      
      # Verify client ownership
      let clientUploads = request.server.uploadManager.sessionsByClient.getOrDefault(request.clientId, @[])
      if uploadId notin clientUploads:
        request.respond(403, emptyHttpHeaders(), "Upload not owned by client")
        return
      
      # Ensure upload is ready for writing
      if upload[].status == UploadPending:
        upload[].openForWriting()
      elif upload[].status != UploadInProgress:
        request.respond(410, emptyHttpHeaders(), "Upload no longer active")
        return
      
      # Write range data
      if request.body.len > 0:
        upload[].writeRangeChunk(request.body.toOpenArrayByte(0, request.body.len - 1), rangeStart, rangeEnd)
      
      # Check if upload is complete
      if total > 0 and upload[].bytesReceived >= total:
        upload[].completeUpload()
      
      var headers: HttpHeaders
      headers["Content-Range"] = fmt"bytes {rangeStart}-{rangeEnd}/{total}"
      request.respond(204, headers, "")
      
  except ranges.RangeError as e:
    request.respond(400, emptyHttpHeaders(), "Invalid range: " & e.msg)
  except UploadError as e:
    request.respond(500, emptyHttpHeaders(), "Upload error: " & e.msg)

proc getUploadStats*(server: Server): tuple[total: int, active: int, completed: int, failed: int] {.gcsafe.} =
  ## Get upload statistics
  if not server.enableUploads:
    return (0, 0, 0, 0)
  
  withLock server.uploadManagerLock:
    result = server.uploadManager.getUploadStats()

# TUS helper functions are exported directly from the tus module<|MERGE_RESOLUTION|>--- conflicted
+++ resolved
@@ -109,7 +109,9 @@
     clientSocket: SocketHandle
     clientId: uint64
 
-<<<<<<< HEAD
+  WorkerTaskKind = enum
+    ThreadPoolTask, TaskPoolsTask, WebSocketTask
+
   Message* = object
     kind*: MessageKind
     data*: string
@@ -167,11 +169,6 @@
     websocketQueuesLock: Lock
 
   Server* = ptr ServerObj
-=======
-  # Other interdependent types
-  WorkerTaskKind = enum
-    ThreadPoolTask, TaskPoolsTask, WebSocketTask
->>>>>>> fc97a2bc
 
   WorkerTask = object
     case kind: WorkerTaskKind:
@@ -788,10 +785,7 @@
   if not connection.active:
     return
   
-<<<<<<< HEAD
   let server = connection.server
-=======
->>>>>>> fc97a2bc
   let formattedEvent = formatSSEEvent(event)
   
   # Create outgoing buffer for the SSE event
@@ -816,10 +810,7 @@
   
   connection.active = false
   
-<<<<<<< HEAD
   let server = connection.server
-=======
->>>>>>> fc97a2bc
   
   # Mark the connection for closure
   var buffer = OutgoingBuffer()
