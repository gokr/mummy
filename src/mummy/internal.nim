import common, std/nativesockets, webby/httpheaders, std/endians, std/strutils

template currentExceptionAsMummyError*(): untyped =
  let e = getCurrentException()
  newException(MummyError, e.getStackTrace & e.msg, e)

proc encodeFrameHeader*(
  opcode: uint8,
  payloadLen: int
): string {.raises: [], gcsafe.} =
  assert (opcode and 0b11110000) == 0

  # Calculate the frame header buffer len in advance to just do one allocation
  var frameHeaderLen = 2
  if payloadLen <= 125:
    discard
  elif payloadLen <= uint16.high.int:
    frameHeaderLen += 2
  else:
    frameHeaderLen += 8

  result = newStringOfCap(frameHeaderLen)
  result.add cast[char](0b10000000 or opcode)

  if payloadLen <= 125:
    result.add payloadLen.char
  elif payloadLen <= uint16.high.int:
    result.add 126.char
    var l = cast[uint16](payloadLen).htons
    result.setLen(result.len + 2)
    copyMem(result[result.len - 2].addr, l.addr, 2)
  else:
    result.add 127.char
    var l: uint64
    bigEndian64(l.addr, payloadLen.unsafeAddr)
    result.setLen(result.len + 8)
    copyMem(result[result.len - 8].addr, l.addr, 8)

proc encodeHeaders*(
  statusCode: int,
  headers: HttpHeaders
): string {.raises: [], gcsafe.} =
  let
    status =
      case statusCode:
      of 101:
        $statusCode & " Switching Protocols"
      else:
        $statusCode
    statusLineLen = 9 + status.len + 2

  # Calculate the header buffer len in advance to just do one allocation
  var headersLen = statusLineLen
  for (k, v) in headers:
    # k + ": " + v + "\r\n"
    headersLen += k.len + 2 + v.len + 2
  # "\r\n"
  headersLen += 2

  result = newString(headersLen)
  result[0] = 'H'
  result[1] = 'T'
  result[2] = 'T'
  result[3] = 'P'
  result[4] = '/'
  result[5] = '1'
  result[6] = '.'
  result[7] = '1'
  result[8] = ' '

  var pos = 9
  copyMem(
    result[pos].addr,
    status[0].unsafeAddr,
    status.len
  )
  pos += status.len

  result[pos + 0] = '\r'
  result[pos + 1] = '\n'
  pos += 2

  for (k, v) in headers:
    copyMem(
      result[pos].addr,
      k.cstring,
      k.len
    )
    pos += k.len

    result[pos + 0] = ':'
    result[pos + 1] = ' '
    pos += 2

    copyMem(
      result[pos].addr,
      v.cstring,
      v.len
    )
    pos += v.len

    result[pos + 0] = '\r'
    result[pos + 1] = '\n'
    pos += 2

  result[pos + 0] = '\r'
  result[pos + 1] = '\n'
  pos += 2

template integerOutOfRangeError() =
  raise newException(ValueError, "Parsed integer outside of valid range")

template invalidIntegerError() =
  raise newException(ValueError, "Invalid integer string")

template invalidHexError() =
  raise newException(ValueError, "Invalid hex string")

proc strictParseInt*(s: openarray[char]): int =
  var
    sign = -1
    i = 0

  if i < s.len and s[i] == '-':
    inc i
    sign = 1

  if i == s.len: # "-"
    invalidIntegerError()

  if i < s.len:
    if (i == 0 and s.len - i == 1 and s[i] == '0') or s[i] in {'1'..'9'}:
      result = 0
      while i < s.len and s[i] in {'0'..'9'}:
        let c = ord(s[i]) - ord('0')
        if result >= (int.low + c) div 10:
          result = result * 10 - c
        else:
          integerOutOfRangeError()
        inc i
      if sign == -1 and result == int.low:
        integerOutOfRangeError()
      else:
        result = result * sign

  if i == 0 or i != s.len:
    invalidIntegerError()

proc toHexWithoutLeadingZeroes*(i: int): string =
  if i == 0:
    return "0"
  result = toHex(i)
  for i, c in result:
    if c != '0':
      result = result[i .. ^1]
      break

proc strictParseHex*(s: openarray[char]): int =
  var
    i = 0
    bits: uint

  if s.len > 1 and s[i] == '0':
    invalidHexError()

  if s.len > 16:
    integerOutOfRangeError()

  while i < s.len:
    case s[i]
    of '0'..'9':
      bits = bits shl 4 or ord(s[i]).uint - ord('0').uint
    of 'a'..'f':
      bits = bits shl 4 or ord(s[i]).uint - ord('a').uint + 10.uint
    of 'A'..'F':
      bits = bits shl 4 or ord(s[i]).uint - ord('A').uint + 10.uint
    else:
      break
    inc i

  if i == 0 or i != s.len:
    invalidHexError()

  if bits > int.high.uint:
    integerOutOfRangeError()

<<<<<<< HEAD
  result = bits.int
=======
  result = bits.int
>>>>>>> fc97a2bc
<|MERGE_RESOLUTION|>--- conflicted
+++ resolved
@@ -184,8 +184,4 @@
   if bits > int.high.uint:
     integerOutOfRangeError()
 
-<<<<<<< HEAD
   result = bits.int
-=======
-  result = bits.int
->>>>>>> fc97a2bc
